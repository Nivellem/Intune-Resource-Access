// Copyright (c) Microsoft Corporation.
// All rights reserved.
//
// This code is licensed under the MIT License.
//
// Permission is hereby granted, free of charge, to any person obtaining a copy
// of this software and associated documentation files(the "Software"), to deal
// in the Software without restriction, including without limitation the rights
// to use, copy, modify, merge, publish, distribute, sublicense, and / or sell
// copies of the Software, and to permit persons to whom the Software is
// furnished to do so, subject to the following conditions :
//
// The above copyright notice and this permission notice shall be included in
// all copies or substantial portions of the Software.
//
// THE SOFTWARE IS PROVIDED "AS IS", WITHOUT WARRANTY OF ANY KIND, EXPRESS OR
// IMPLIED, INCLUDING BUT NOT LIMITED TO THE WARRANTIES OF MERCHANTABILITY,
// FITNESS FOR A PARTICULAR PURPOSE AND NONINFRINGEMENT.IN NO EVENT SHALL THE
// AUTHORS OR COPYRIGHT HOLDERS BE LIABLE FOR ANY CLAIM, DAMAGES OR OTHER
// LIABILITY, WHETHER IN AN ACTION OF CONTRACT, TORT OR OTHERWISE, ARISING FROM,
// OUT OF OR IN CONNECTION WITH THE SOFTWARE OR THE USE OR OTHER DEALINGS IN
// THE SOFTWARE.

using System;
using System.Collections.Generic;
using System.Threading.Tasks;
using Newtonsoft.Json.Linq;
using System.Net.Http;
using System.Net.Http.Headers;
using System.Text;
using System.Diagnostics;
using Newtonsoft.Json;

namespace Microsoft.Intune
{
    /// <summary>
    /// IntuneClient - A client which can be used to make requests to Intune services.
    /// This object uses ADAL libraries and tokens for authentication with Intune.
    /// </summary>
    public class IntuneClient : IIntuneClient
    {
        public const string DEFAULT_INTUNE_RESOURCE_URL = "https://api.manage.microsoft.com/";
        private TraceSource trace = new TraceSource(nameof(IntuneClient));

        /// <summary>
        /// The resource URL of Intune that we are requesting access from ADAL for.
        /// </summary>
        private string intuneResourceUrl = null;

        /// <summary>
        /// The authentication library client to request tokens from
        /// </summary>
        private MsalClient authClient;

        /// <summary>
        /// HttpClient to utilize when making requests to Intune
        /// </summary>
        private IHttpClient httpClient;

        /// <summary>
        /// The API that provides ocations for services in Intune.
        /// </summary>
        private IIntuneServiceLocationProvider locationProvider;

        /// <summary>
        /// Constructs an IntuneClient object which can be used to make requests to Intune services.
        /// </summary>
        /// <param name="configProperties">Configuration properties for this class.</param>
        /// <param name="authClient">Authorization Client.</param>
        /// <param name="locationProvider">Service Location provider to be used for service discovery.</param>
        /// <param name="httpClient">HttpClient to use for all requests.</param>
        /// <param name="trace">Trace</param>
        public IntuneClient(Dictionary<string, string> configProperties, MsalClient authClient, IIntuneServiceLocationProvider locationProvider, IHttpClient httpClient = null, TraceSource trace = null)
        {
            // Required Parameters/Dependencies
            if (configProperties == null)
            {
                throw new ArgumentNullException(nameof(configProperties));
            }

            if(locationProvider == null)
            {
                throw new ArgumentNullException(nameof(locationProvider));
            }
            this.locationProvider = locationProvider;
            if(authClient == null)
            {
                throw new ArgumentNullException(nameof(authClient));
            }
            this.authClient = authClient;

            // Optional Prameters/Dependencies
            configProperties.TryGetValue("INTUNE_RESOURCE_URL", out intuneResourceUrl);
            if (string.IsNullOrWhiteSpace(intuneResourceUrl))
            {
                intuneResourceUrl = DEFAULT_INTUNE_RESOURCE_URL;
            }

            if (trace != null)
            {
                this.trace = trace;
            }

            this.httpClient = httpClient ?? new HttpClient(new System.Net.Http.HttpClient());
        }

        /// <inheritdoc />
        public async Task<JObject> PostAsync(string serviceName, string urlSuffix, string apiVersion, JObject json, Guid activityId, Dictionary<string, string> additionalHeaders = null)
        {
            if (string.IsNullOrWhiteSpace(serviceName))
            {
                throw new ArgumentNullException(nameof(serviceName));
            }

            if (string.IsNullOrWhiteSpace(urlSuffix))
            {
                throw new ArgumentNullException(nameof(urlSuffix));
            }

            if (string.IsNullOrWhiteSpace(apiVersion))
            {
                throw new ArgumentNullException(nameof(apiVersion));
            }

            if (json == null)
            {
                throw new ArgumentNullException(nameof(json));
            }

            string intuneServiceEndpoint = await this.locationProvider.GetServiceEndpointAsync(serviceName);
            if (string.IsNullOrWhiteSpace(intuneServiceEndpoint))
            {
                IntuneServiceNotFoundException exception = new IntuneServiceNotFoundException(serviceName);
                trace.TraceEvent(TraceEventType.Error, 0, exception.Message);
                throw exception;
            }

            string token = await authClient.AcquireTokenAsync(new[] { intuneResourceUrl + "/.default" });

            string intuneRequestUrl = intuneServiceEndpoint + "/" + urlSuffix;

            IHttpClient client = this.httpClient;
            client.DefaultRequestHeaders.Clear();
            client.DefaultRequestHeaders.Authorization = new AuthenticationHeaderValue("Bearer", token);
            client.DefaultRequestHeaders.Add("client-request-id", activityId.ToString());
            client.DefaultRequestHeaders.Add("api-version", apiVersion);
            var httpContent = new StringContent(json.ToString(), Encoding.UTF8, "application/json");

            if (additionalHeaders != null)
            {
                foreach (KeyValuePair<string, string> entry in additionalHeaders)
                {
                    client.DefaultRequestHeaders.Add(entry.Key, entry.Value);
                }
            }

            HttpResponseMessage response = null;
            string result = null;
            try
            {
                response = await client.PostAsync(intuneRequestUrl, httpContent);
                result = await response.Content.ReadAsStringAsync();
                response.EnsureSuccessStatusCode();
            }
            catch (HttpRequestException e)
            {
                trace.TraceEvent(TraceEventType.Error, 0, $"Failed to contact intune service with URL: {intuneRequestUrl};\r\n{e.Message}");
                trace.TraceEvent(TraceEventType.Error, 0, result);
                this.locationProvider.Clear(); // clear contents in case the service location has changed and we cached the value
                throw;
            }
<<<<<<< HEAD
            
=======



>>>>>>> 223dea5e
            try
            {
                return JObject.Parse(result);
            }
            catch (JsonReaderException e)
            {
                throw new IntuneClientException($"Failed to parse JSON response from Intune. Response {result}", e);
            }
        }
    }
}<|MERGE_RESOLUTION|>--- conflicted
+++ resolved
@@ -169,13 +169,7 @@
                 this.locationProvider.Clear(); // clear contents in case the service location has changed and we cached the value
                 throw;
             }
-<<<<<<< HEAD
-            
-=======
 
-
-
->>>>>>> 223dea5e
             try
             {
                 return JObject.Parse(result);
